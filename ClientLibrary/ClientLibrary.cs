<<<<<<< HEAD
﻿/*
 * Copyright 2015 Amazon.com, Inc. or its affiliates. All Rights Reserved.
 *
 * Licensed under the Amazon Software License (the "License").
 * You may not use this file except in compliance with the License.
 * A copy of the License is located at
 *
 *  http://aws.amazon.com/asl/
 *
 * or in the "license" file accompanying this file. This file is distributed
 * on an "AS IS" BASIS, WITHOUT WARRANTIES OR CONDITIONS OF ANY KIND, either
 * express or implied. See the License for the specific language governing
 * permissions and limitations under the License.
 */

using System;
using System.Runtime.Serialization;
using System.Runtime.Serialization.Json;
using System.Collections.Generic;
using System.IO;
using System.Text;
using System.Linq;
using Stateless;
using System.Threading;

namespace Amazon.Kinesis.ClientLibrary
{
    #region Public

    /// <summary>
    /// A Kinesis record.
    /// </summary>
    [DataContract]
    public abstract class Record
    {
        /// <summary>
        /// Gets the binary data from this Kinesis record, already decoded from Base64.
        /// </summary>
        /// <value>The data in the Kinesis record.</value>
        public abstract byte[] Data { get; }

        /// <summary>
        /// Gets the sequence number of this Kinesis record.
        /// </summary>
        /// <value>The sequence number.</value>
        public abstract string SequenceNumber { get; }

        /// <summary>
        /// Gets the partition key of this Kinesis record.
        /// </summary>
        /// <value>The partition key.</value>
        public abstract string PartitionKey { get; }

        /// <summary>
        /// The approximate time that the record was inserted into the stream
        /// </summary>
        /// <value>server-side timestamp</value>
        public abstract double ApproximateArrivalTimestamp { get; }
    }

    /// <summary>
    /// Used by IRecordProcessors when they want to checkpoint their progress.
    /// The Amazon Kinesis Client Library will pass an object implementing this interface to IRecordProcessors,
    /// so they can checkpoint their progress.
    /// </summary>
    public abstract class Checkpointer
    {
        internal abstract void Checkpoint(string sequenceNumber, CheckpointErrorHandler errorHandler = null);

        /// <summary>
        /// <para>
        /// This method will checkpoint the progress at the last data record that was delivered to the record processor.
        /// </para>
        /// <para>
        /// Upon failover (after a successful checkpoint() call), the new/replacement IRecordProcessor instance
        /// will receive data records whose sequenceNumber > checkpoint position (for each partition key).
        /// </para>
        /// <para>
        /// In steady state, applications should checkpoint periodically (e.g. once every 5 minutes).
        /// </para>
        /// <para>
        /// Calling this API too frequently can slow down the application (because it puts pressure on the underlying
        /// checkpoint storage layer).
        /// </para>
        /// <para>
        /// You may optionally pass a CheckpointErrorHandler to the method, which will be invoked when the
        /// checkpoint operation fails. 
        /// </para>
        /// </summary>
        /// <param name="errorHandler">CheckpointErrorHandler that is invoked when the checkpoint operation fails.</param>
        public void Checkpoint(CheckpointErrorHandler errorHandler = null)
        {
            Checkpoint(null as string, errorHandler);
        }

        /// <summary>
        /// <para>
        /// This method will checkpoint the progress at the sequence number of the specified record.
        /// </para>
        /// <para>
        /// Upon failover (after a successful checkpoint() call), the new/replacement IRecordProcessor instance
        /// will receive data records whose sequenceNumber > checkpoint position (for each partition key).
        /// </para>
        /// <para>
        /// In steady state, applications should checkpoint periodically (e.g. once every 5 minutes).
        /// </para>
        /// <para>
        /// Calling this API too frequently can slow down the application (because it puts pressure on the underlying
        /// checkpoint storage layer).
        /// </para>
        /// <para>
        /// You may optionally pass a CheckpointErrorHandler to the method, which will be invoked when the
        /// checkpoint operation fails. 
        /// </para>
        /// </summary>
        /// <param name="record">Record whose sequence number to checkpoint at.</param>
        /// <param name="errorHandler">CheckpointErrorHandler that is invoked when the checkpoint operation fails.</param>
        public void Checkpoint(Record record, CheckpointErrorHandler errorHandler = null)
        {
            Checkpoint(record.SequenceNumber, errorHandler);
        }
    }

    /// <summary>
    /// Contains a batch of records to be processed, along with contextual information.
    /// </summary>
    public interface ProcessRecordsInput
    {
        /// <summary>
        /// Get the records to be processed.
        /// </summary>
        /// <value>The records.</value>
        List<Record> Records { get; }

        /// <summary>
        /// Gets the checkpointer.
        /// </summary>
        /// <value>The checkpointer.</value>
        Checkpointer Checkpointer { get; }
    }

    /// <summary>
    /// Contextual information that can used to perform specialized initialization for this IRecordProcessor.
    /// </summary>
    public interface InitializationInput
    {
        /// <summary>
        /// Gets the shard identifier.
        /// </summary>
        /// <value>The shard identifier. Each IRecordProcessor processes records from one and only one shard.</value>
        string ShardId { get; }
    }

    /// <summary>
    /// Contextual information that can used to perform specialized shutdown procedures for this IRecordProcessor.
    /// </summary>
    public interface ShutdownInput {
        /// <summary>
        /// Gets the shutdown reason.
        /// </summary>
        /// <value>The shutdown reason.</value>
        ShutdownReason Reason { get; }

        /// <summary>
        /// Gets the checkpointer.
        /// </summary>
        /// <value>The checkpointer.</value>
        Checkpointer Checkpointer { get; }
    }

    /// <summary>
    /// Reason the RecordProcessor is being shutdown.
    /// Used to distinguish between a fail-over vs. a termination (shard is closed and all records have been delivered).
    /// In case of a fail over, applications should NOT checkpoint as part of shutdown,
    /// since another record processor may have already started processing records for that shard.
    /// In case of termination (resharding use case), applications SHOULD checkpoint their progress to indicate
    /// that they have successfully processed all the records (processing of child shards can then begin).
    /// </summary>
    public enum ShutdownReason {
        /// <summary>
        /// Processing will be moved to a different record processor (fail over, load balancing use cases).
        /// Applications SHOULD NOT checkpoint their progress (as another record processor may have already started
        /// processing data).
        /// </summary>
        ZOMBIE,

        /// <summary>
        /// Terminate processing for this RecordProcessor (resharding use case).
        /// Indicates that the shard is closed and all records from the shard have been delivered to the application.
        /// Applications SHOULD checkpoint their progress to indicate that they have successfully processed all records
        /// from this shard and processing of child shards can be started.
        /// </summary>
        TERMINATE
    }

    /// <summary>
    /// Instances of this delegate can be passed to Checkpointer's Checkpoint methods. The delegate will be
    /// invoked when a checkpoint operation fails.
    /// </summary>
    /// <param name="sequenceNumber">The sequence number at which the checkpoint was attempted.</param>
    /// <param name="errorMessage">The error message received from the checkpoint failure.</param>
    /// <param name="checkpointer">The Checkpointer instance that was used to perform the checkpoint operation.</param>
    public delegate void CheckpointErrorHandler(string sequenceNumber, string errorMessage, Checkpointer checkpointer);

    /// <summary>
    /// Provides a simple CheckpointErrorHandler that retries the checkpoint operation a number of times,
    /// with a fixed delay in between each attempt.
    /// </summary>
    public static class RetryingCheckpointErrorHandler
    {
        /// <summary>
        /// Create a simple CheckpointErrorHandler that retries the checkpoint operation a number of times,
        /// with a fixed delay in between each attempt.
        /// </summary>
        /// <param name="retries">Number of retries to perform before giving up.</param>
        /// <param name="delay">Delay between each retry.</param>
        public static CheckpointErrorHandler Create(int retries, TimeSpan delay)
        {
            return (seq, err, checkpointer) =>
            {
                if (retries > 0)
                {
                    Thread.Sleep(delay);
                    checkpointer.Checkpoint(seq, Create(retries - 1, delay));
                }
            };
        }
    }

    /// <summary>
    /// Receives and processes Kinesis records. Each IRecordProcessor instance processes data from 1 and only 1 shard.
    /// </summary>
    public interface IRecordProcessor
    {
        /// <summary>
        /// Invoked by the Amazon Kinesis Client Library before data records are delivered to the IRecordProcessor
        /// instance (via processRecords).
        /// </summary>
        /// <param name="input">
        /// The InitializationInput containing information such as the shard id being assigned to this IRecordProcessor.
        /// </param>
        void Initialize(InitializationInput input);

        /// <summary>
        /// <para>
        /// Process data records. The Amazon Kinesis Client Library will invoke this method to deliver data records to the
        /// application.
        /// </para>
        /// <para>
        /// Upon fail over, the new instance will get records with sequence number > checkpoint position
        /// for each partition key.
        /// </para>
        /// </summary>
        /// <param name="input">
        /// ProcessRecordsInput that contains a batch of records, a Checkpointer, as well as relevant contextual information.
        /// </param> 
        void ProcessRecords(ProcessRecordsInput input);

        /// <summary>
        /// <para>
        /// Invoked by the Amazon Kinesis Client Library to indicate it will no longer send data records to this
        /// RecordProcessor instance.
        /// </para>
        /// <para>
        /// The reason parameter indicates:
        /// <list type="bullet">
        /// <item>
        /// <term>TERMINATE</term>
        /// <description>
        /// The shard has been closed and there will not be any more records to process. The
        /// record processor should checkpoint (after doing any housekeeping) to acknowledge that it has successfully
        /// completed processing all records in this shard.
        /// </description>>
        /// </item>
        /// <item>
        /// <term>ZOMBIE</term>
        /// <description>
        /// A fail over has occurred and a different record processor is (or will be) responsible
        /// for processing records.
        /// </description>
        /// </item>
        /// </list>
        /// </para>
        /// </summary>
        /// <param name="input">
        /// ShutdownInput that contains the reason, a Checkpointer, as well as contextual information.
        /// </param>
        void Shutdown(ShutdownInput input);
    }

    /// <summary>
    /// Instances of KclProcess communicate with the multi-lang daemon. The Main method of your application must
    /// create an instance of KclProcess and call its Run method.
    /// </summary>
    public abstract class KclProcess
    {
        /// <summary>
        /// Create an instance of KclProcess that uses the given IRecordProcessor to process records.
        /// </summary>
        /// <param name="recordProcessor">IRecordProcessor used to process records.</param>
        public static KclProcess Create(IRecordProcessor recordProcessor)
        {
            return Create(recordProcessor, new IoHandler());
        }

        internal static KclProcess Create(IRecordProcessor recordProcessor, IoHandler ioHandler)
        {
            return new DefaultKclProcess(recordProcessor, ioHandler);
        }

        /// <summary>
        /// Starts the KclProcess. Once this method is called, the KclProcess instance will continuously communicate with
        /// the multi-lang daemon, performing actions as appropriate. This method blocks until it detects that the
        /// multi-lang daemon has terminated the communication.
        /// </summary>
        public abstract void Run();
    }

    #endregion

    internal class MalformedActionException : Exception
    {
        public MalformedActionException(string message)
            : base(message)
        {
        }

        public MalformedActionException(string message, Exception cause)
            : base(message, cause)
        {
        }
    }

    [DataContract]
    internal class Action
    {
        protected static readonly Dictionary<String, Type> Types = new Dictionary<String, Type>()
        {
            { "initialize", typeof(InitializeAction) },
            { "processRecords", typeof(ProcessRecordsAction) },
            { "shutdown", typeof(ShutdownAction) },
            { "checkpoint", typeof(CheckpointAction) },
            { "status", typeof(StatusAction) }
        };

        public static Action Parse(string json)
        {
            using (var ms = new MemoryStream(Encoding.UTF8.GetBytes(json)))
            {
                try
                {
                    // Deserialize just the action field to get the type
                    var jsonSerializer = new DataContractJsonSerializer(typeof(Action));
                    var a = jsonSerializer.ReadObject(ms) as Action;
                    // Deserialize again into the appropriate type
                    ms.Position = 0;
                    jsonSerializer = new DataContractJsonSerializer(Types[a.Type]);
                    a = jsonSerializer.ReadObject(ms) as Action;
                    return a;
                }
                catch (Exception e)
                {
                    ms.Position = 0;
                    throw new MalformedActionException("Received an action which couldn't be understood: " + json, e);
                }
            }
        }

        [DataMember(Name = "action")]
        public string Type { get; set; }

        public override string ToString()
        {
            var jsonSerializer = new DataContractJsonSerializer(GetType());
            var ms = new MemoryStream();
            jsonSerializer.WriteObject(ms, this);
            ms.Position = 0;
            using (StreamReader sr = new StreamReader(ms))
            {
                return sr.ReadLine();
            }
        }
    }

    [DataContract]
    internal class InitializeAction : Action
    {
        [DataMember(Name = "shardId")]
        public string ShardId { get; set; }

        public InitializeAction(string shardId)
        {
            Type = "initialize";
            ShardId = shardId;
        }
    }

    [DataContract]
    internal class ProcessRecordsAction : Action
    {
        [DataMember(Name = "records")]
        private List<DefaultRecord> _actualRecords;

        public List<Record> Records
        {
            get
            {
                return _actualRecords.Select(x => x as Record).ToList();
            }
        }

        public ProcessRecordsAction(params DefaultRecord[] records)
        {
            Type = "processRecords";
            _actualRecords = records.ToArray().ToList();
        }
    }

    [DataContract]
    internal class ShutdownAction : Action
    {
        [DataMember(Name = "reason")]
        public string Reason { get; set; }

        public ShutdownAction(string reason)
        {
            Type = "shutdown";
            Reason = reason;
        }
    }

    [DataContract]
    internal class CheckpointAction : Action
    {
        [DataMember(Name = "sequenceNumber")]
        public string SequenceNumber { get; set; }

        [DataMember(Name = "error", IsRequired = false)]
        public string Error { get; set; }

        public CheckpointAction(string sequenceNumber)
        {
            Type = "checkpoint";
            SequenceNumber = sequenceNumber;
        }
    }

    [DataContract]
    internal class StatusAction : Action
    {
        [DataMember(Name = "responseFor")]
        public string ResponseFor { get; set; }

        public StatusAction(Type t)
            : this(Types.Where(x => x.Value == t).Select(x => x.Key).First())
        {
        }

        public StatusAction(string type)
        {
            Type = "status";
            ResponseFor = type;
        }
    }

    [DataContract]
    internal class DefaultRecord : Record
    {
        [DataMember(Name = "sequenceNumber")]
        private string _sequenceNumber;

        [DataMember(Name = "data")]
        private string _base64;
        private byte[] _data;

        [DataMember(Name = "partitionKey")]
        private string _partitionKey;

        [DataMember(Name = "approximateArrivalTimestamp")]
        private double _approximateArrivalTimestamp;

        public override string PartitionKey { get { return _partitionKey; } }

        public override double ApproximateArrivalTimestamp => _approximateArrivalTimestamp;

        public override byte[] Data
        {
            get
            {
                if (_data == null)
                {
                    _data = Convert.FromBase64String(_base64);
                    _base64 = null;
                }
                return _data;
            }
        }

        public override string SequenceNumber { get { return _sequenceNumber; } }

        public DefaultRecord(string sequenceNumber, string partitionKey, string data)
        {
            _data = Encoding.UTF8.GetBytes(data);
            _sequenceNumber = sequenceNumber;
            _partitionKey = partitionKey;
        }
    }

    internal class DefaultProcessRecordsInput : ProcessRecordsInput
    {
        private readonly List<Record> _records;
        private readonly Checkpointer _checkpointer;

        public List<Record> Records { get { return _records; } }
        public Checkpointer Checkpointer { get { return _checkpointer; } }

        public DefaultProcessRecordsInput(List<Record> records, Checkpointer checkpointer) {
            _records = records;
            _checkpointer = checkpointer;
        }
    }

    internal class DefaultInitializationInput : InitializationInput
    {
        private readonly string _shardId;

        public string ShardId { get { return _shardId; } }

        public DefaultInitializationInput(string shardId)
        {
            _shardId = shardId;
        }
    }

    internal class DefaultShutdownInput : ShutdownInput
    {
        private readonly ShutdownReason _reason;
        private readonly Checkpointer _checkpointer;

        public ShutdownReason Reason { get { return _reason; } }
        public Checkpointer Checkpointer { get { return _checkpointer; } }

        public DefaultShutdownInput(ShutdownReason reason, Checkpointer checkpointer)
        {
            _reason = reason;
            _checkpointer = checkpointer;
        }
    }

    internal class IoHandler : IDisposable
    {
        private readonly StreamReader _reader;
        private readonly StreamWriter _outWriter;
        private readonly StreamWriter _errorWriter;

        public IoHandler()
            : this(Console.OpenStandardInput(), Console.OpenStandardOutput(), Console.OpenStandardError())
        {
        }

        public IoHandler(Stream inStream, Stream outStream, Stream errStream)
        {
            _reader = new StreamReader(inStream);
            _outWriter = new StreamWriter(outStream);
            _errorWriter = new StreamWriter(errStream);
        }

        public void WriteAction(Action a)
        {
            _outWriter.WriteLine(a.ToString());
            _outWriter.Flush();
        }

        public Action ReadAction()
        {
            string s = _reader.ReadLine();
            if (s == null)
            {
                return null;
            }
            return Action.Parse(s);
        }

        public void WriteError(string message, Exception e)
        {
            _errorWriter.WriteLine(message);
            _errorWriter.WriteLine(e.StackTrace);
            _errorWriter.Flush();
        }

        public void Dispose()
        {
            _reader.Dispose();
            _outWriter.Dispose();
            _errorWriter.Dispose();
        }
    }

    internal class DefaultKclProcess : KclProcess
    {
        private enum State
        {
            Start,
            Ready,
            Checkpointing,
            FinalCheckpointing,
            ShuttingDown,
            End,
            Processing,
            Initializing
        }

        private enum Trigger
        {
            BeginCheckpoint,
            BeginInitialize,
            BeginProcessRecords,
            BeginShutdown,
            FinishCheckpoint,
            FinishInitialize,
            FinishProcessRecords,
            FinishShutdown
        }

        private class InternalCheckpointer : Checkpointer
        {
            private readonly DefaultKclProcess _p;

            public InternalCheckpointer(DefaultKclProcess p)
            {
                _p = p;
            }

            internal override void Checkpoint(string sequenceNumber, CheckpointErrorHandler errorHandler = null)
            {
                _p.CheckpointSeqNo = sequenceNumber;
                _p._stateMachine.Fire(Trigger.BeginCheckpoint);
                if (_p.CheckpointError != null && errorHandler != null)
                {
                    errorHandler.Invoke(sequenceNumber, _p.CheckpointError, this);
                }
            }
        }

        private readonly StateMachine<State, Trigger> _stateMachine = new StateMachine<State, Trigger>(State.Start, FiringMode.Immediate);
       
        private readonly IRecordProcessor _processor;
        private readonly IoHandler _iohandler;
        private readonly Checkpointer _checkpointer;

        private string CheckpointSeqNo { get; set; }

        private string CheckpointError { get; set; }

        private string ShardId { get; set; }

        private ShutdownReason ShutdownReason { get; set; }

        private List<Record> Records { get; set; }

        internal DefaultKclProcess(IRecordProcessor processor, IoHandler iohandler)
        {
            _processor = processor;
            _iohandler = iohandler;
            _checkpointer = new InternalCheckpointer(this);
            ConfigureStateMachine();
        }

        public override void Run()
        {
            while (ProcessNextLine())
            {
            }
        }

        private bool ProcessNextLine()
        {
            Action a = _iohandler.ReadAction();
            if (a != null)
            {
                DispatchAction(a);
                return true;
            }
            else
            {
                return false;
            }
        }

        private void DispatchAction(Action a)
        {
            var initAction = a as InitializeAction;
            if (initAction != null)
            {
                ShardId = initAction.ShardId;
                _stateMachine.Fire(Trigger.BeginInitialize);
                return;
            }

            var processRecordAction = a as ProcessRecordsAction;
            if (processRecordAction != null)
            {
                Records = processRecordAction.Records;
                _stateMachine.Fire(Trigger.BeginProcessRecords);
                return;
            }

            var shutdownAction = a as ShutdownAction;
            if (shutdownAction != null)
            {
                ShutdownReason = (ShutdownReason) Enum.Parse(typeof(ShutdownReason), shutdownAction.Reason);
                _stateMachine.Fire(Trigger.BeginShutdown);
                return;
            }

            var checkpointAction = a as CheckpointAction;
            if (checkpointAction != null)
            {
                CheckpointError = checkpointAction.Error;
                CheckpointSeqNo = checkpointAction.SequenceNumber;
                _stateMachine.Fire(Trigger.FinishCheckpoint);
                return;
            }

            throw new MalformedActionException("Received an action which couldn't be understood: " + a.Type);       
        }

        private void ConfigureStateMachine()
        {
            _stateMachine.OnUnhandledTrigger((state, trigger) =>
                {
                    throw new MalformedActionException("trigger " + trigger + " is invalid for state " + state);
                });

            // Uncomment to help debugging
            // _stateMachine.OnTransitioned(t => Console.Error.WriteLine(t.Source + " --> " + t.Destination));

            _stateMachine.Configure(State.Start)
                .Permit(Trigger.BeginInitialize, State.Initializing);

            _stateMachine.Configure(State.Ready)
                .OnEntryFrom(Trigger.FinishProcessRecords, FinishProcessRecords)
                .OnEntryFrom(Trigger.FinishInitialize, FinishInitialize)
                .Permit(Trigger.BeginProcessRecords, State.Processing)
                .Permit(Trigger.BeginShutdown, State.ShuttingDown);

            _stateMachine.Configure(State.Checkpointing)
                .OnEntryFrom(Trigger.BeginCheckpoint, BeginCheckpoint)
                .Permit(Trigger.FinishCheckpoint, State.Processing);

            _stateMachine.Configure(State.FinalCheckpointing)
                .OnEntryFrom(Trigger.BeginCheckpoint, BeginCheckpoint)
                .Permit(Trigger.FinishCheckpoint, State.ShuttingDown);

            _stateMachine.Configure(State.ShuttingDown)
                .OnEntryFrom(Trigger.BeginShutdown, BeginShutdown)
                .OnEntryFrom(Trigger.FinishCheckpoint, FinishCheckpoint)
                .Permit(Trigger.FinishShutdown, State.End)
                .Permit(Trigger.BeginCheckpoint, State.FinalCheckpointing);

            _stateMachine.Configure(State.End)
                .OnEntryFrom(Trigger.FinishShutdown, FinishShutdown);

            _stateMachine.Configure(State.Processing)
                .OnEntryFrom(Trigger.BeginProcessRecords, BeginProcessRecords)
                .OnEntryFrom(Trigger.FinishCheckpoint, FinishCheckpoint)
                .Permit(Trigger.BeginCheckpoint, State.Checkpointing)
                .Permit(Trigger.FinishProcessRecords, State.Ready);

            _stateMachine.Configure(State.Initializing)
                .OnEntryFrom(Trigger.BeginInitialize, BeginInitialize)
                .Permit(Trigger.FinishInitialize, State.Ready);
        }

        private void BeginInitialize()
        {
            _processor.Initialize(new DefaultInitializationInput(ShardId));
            _stateMachine.Fire(Trigger.FinishInitialize);
        }

        private void FinishInitialize()
        {
            _iohandler.WriteAction(new StatusAction(typeof(InitializeAction)));
        }

        private void BeginShutdown()
        {
            _processor.Shutdown(new DefaultShutdownInput(ShutdownReason, _checkpointer));
            _stateMachine.Fire(Trigger.FinishShutdown);
        }

        private void FinishShutdown()
        {
            _iohandler.WriteAction(new StatusAction(typeof(ShutdownAction)));
        }

        private void BeginProcessRecords()
        {
            _processor.ProcessRecords(new DefaultProcessRecordsInput(Records, _checkpointer));
            _stateMachine.Fire(Trigger.FinishProcessRecords);
        }

        private void FinishProcessRecords()
        {
            _iohandler.WriteAction(new StatusAction(typeof(ProcessRecordsAction)));
        }

        private void BeginCheckpoint()
        {
            _iohandler.WriteAction(new CheckpointAction(CheckpointSeqNo));
            ProcessNextLine();
        }

        private void FinishCheckpoint()
        {
            // nothing to do here
        }
    }
}
=======
﻿/*
 * Copyright 2015 Amazon.com, Inc. or its affiliates. All Rights Reserved.
 *
 * Licensed under the Amazon Software License (the "License").
 * You may not use this file except in compliance with the License.
 * A copy of the License is located at
 *
 *  http://aws.amazon.com/asl/
 *
 * or in the "license" file accompanying this file. This file is distributed
 * on an "AS IS" BASIS, WITHOUT WARRANTIES OR CONDITIONS OF ANY KIND, either
 * express or implied. See the License for the specific language governing
 * permissions and limitations under the License.
 */

using System;
using System.Runtime.Serialization;
using System.Runtime.Serialization.Json;
using System.Collections.Generic;
using System.IO;
using System.Text;
using System.Linq;
using Stateless;
using System.Threading;

namespace Amazon.Kinesis.ClientLibrary
{
    #region Public

    /// <summary>
    /// A Kinesis record.
    /// </summary>
    [DataContract]
    public abstract class Record
    {
        /// <summary>
        /// Gets the binary data from this Kinesis record, already decoded from Base64.
        /// </summary>
        /// <value>The data in the Kinesis record.</value>
        public abstract byte[] Data { get; }

        /// <summary>
        /// Gets the sequence number of this Kinesis record.
        /// </summary>
        /// <value>The sequence number.</value>
        public abstract string SequenceNumber { get; }

        /// <summary>
        /// Gets the partition key of this Kinesis record.
        /// </summary>
        /// <value>The partition key.</value>
        public abstract string PartitionKey { get; }

        /// <summary>
        /// The approximate time that the record was inserted into the stream
        /// </summary>
        /// <value>server-side timestamp</value>
        public abstract double ApproximateArrivalTimestamp { get; }
    }

    /// <summary>
    /// Used by IRecordProcessors when they want to checkpoint their progress.
    /// The Amazon Kinesis Client Library will pass an object implementing this interface to IRecordProcessors,
    /// so they can checkpoint their progress.
    /// </summary>
    public abstract class Checkpointer
    {
        internal abstract void Checkpoint(string sequenceNumber, CheckpointErrorHandler errorHandler = null);

        /// <summary>
        /// <para>
        /// This method will checkpoint the progress at the last data record that was delivered to the record processor.
        /// </para>
        /// <para>
        /// Upon failover (after a successful checkpoint() call), the new/replacement IRecordProcessor instance
        /// will receive data records whose sequenceNumber > checkpoint position (for each partition key).
        /// </para>
        /// <para>
        /// In steady state, applications should checkpoint periodically (e.g. once every 5 minutes).
        /// </para>
        /// <para>
        /// Calling this API too frequently can slow down the application (because it puts pressure on the underlying
        /// checkpoint storage layer).
        /// </para>
        /// <para>
        /// You may optionally pass a CheckpointErrorHandler to the method, which will be invoked when the
        /// checkpoint operation fails. 
        /// </para>
        /// </summary>
        /// <param name="errorHandler">CheckpointErrorHandler that is invoked when the checkpoint operation fails.</param>
        public void Checkpoint(CheckpointErrorHandler errorHandler = null)
        {
            Checkpoint(null as string, errorHandler);
        }

        /// <summary>
        /// <para>
        /// This method will checkpoint the progress at the sequence number of the specified record.
        /// </para>
        /// <para>
        /// Upon failover (after a successful checkpoint() call), the new/replacement IRecordProcessor instance
        /// will receive data records whose sequenceNumber > checkpoint position (for each partition key).
        /// </para>
        /// <para>
        /// In steady state, applications should checkpoint periodically (e.g. once every 5 minutes).
        /// </para>
        /// <para>
        /// Calling this API too frequently can slow down the application (because it puts pressure on the underlying
        /// checkpoint storage layer).
        /// </para>
        /// <para>
        /// You may optionally pass a CheckpointErrorHandler to the method, which will be invoked when the
        /// checkpoint operation fails. 
        /// </para>
        /// </summary>
        /// <param name="record">Record whose sequence number to checkpoint at.</param>
        /// <param name="errorHandler">CheckpointErrorHandler that is invoked when the checkpoint operation fails.</param>
        public void Checkpoint(Record record, CheckpointErrorHandler errorHandler = null)
        {
            Checkpoint(record.SequenceNumber, errorHandler);
        }
    }

    /// <summary>
    /// Contains a batch of records to be processed, along with contextual information.
    /// </summary>
    public interface ProcessRecordsInput
    {
        /// <summary>
        /// Get the records to be processed.
        /// </summary>
        /// <value>The records.</value>
        List<Record> Records { get; }

        /// <summary>
        /// Gets the checkpointer.
        /// </summary>
        /// <value>The checkpointer.</value>
        Checkpointer Checkpointer { get; }
    }

    /// <summary>
    /// Contextual information that can used to perform specialized initialization for this IRecordProcessor.
    /// </summary>
    public interface InitializationInput
    {
        /// <summary>
        /// Gets the shard identifier.
        /// </summary>
        /// <value>The shard identifier. Each IRecordProcessor processes records from one and only one shard.</value>
        string ShardId { get; }
    }

    /// <summary>
    /// Contextual information that can used to perform specialized shutdown procedures for this IRecordProcessor.
    /// </summary>
    public interface ShutdownInput {
        /// <summary>
        /// Gets the shutdown reason.
        /// </summary>
        /// <value>The shutdown reason.</value>
        ShutdownReason Reason { get; }

        /// <summary>
        /// Gets the checkpointer.
        /// </summary>
        /// <value>The checkpointer.</value>
        Checkpointer Checkpointer { get; }
    }

    /// <summary>
    /// Reason the RecordProcessor is being shutdown.
    /// Used to distinguish between a fail-over vs. a termination (shard is closed and all records have been delivered).
    /// In case of a fail over, applications should NOT checkpoint as part of shutdown,
    /// since another record processor may have already started processing records for that shard.
    /// In case of termination (resharding use case), applications SHOULD checkpoint their progress to indicate
    /// that they have successfully processed all the records (processing of child shards can then begin).
    /// </summary>
    public enum ShutdownReason {
        /// <summary>
        /// Processing will be moved to a different record processor (fail over, load balancing use cases).
        /// Applications SHOULD NOT checkpoint their progress (as another record processor may have already started
        /// processing data).
        /// </summary>
        ZOMBIE,

        /// <summary>
        /// Terminate processing for this RecordProcessor (resharding use case).
        /// Indicates that the shard is closed and all records from the shard have been delivered to the application.
        /// Applications SHOULD checkpoint their progress to indicate that they have successfully processed all records
        /// from this shard and processing of child shards can be started.
        /// </summary>
        TERMINATE
    }

    /// <summary>
    /// Instances of this delegate can be passed to Checkpointer's Checkpoint methods. The delegate will be
    /// invoked when a checkpoint operation fails.
    /// </summary>
    /// <param name="sequenceNumber">The sequence number at which the checkpoint was attempted.</param>
    /// <param name="errorMessage">The error message received from the checkpoint failure.</param>
    /// <param name="checkpointer">The Checkpointer instance that was used to perform the checkpoint operation.</param>
    public delegate void CheckpointErrorHandler(string sequenceNumber, string errorMessage, Checkpointer checkpointer);

    /// <summary>
    /// Provides a simple CheckpointErrorHandler that retries the checkpoint operation a number of times,
    /// with a fixed delay in between each attempt.
    /// </summary>
    public static class RetryingCheckpointErrorHandler
    {
        /// <summary>
        /// Create a simple CheckpointErrorHandler that retries the checkpoint operation a number of times,
        /// with a fixed delay in between each attempt.
        /// </summary>
        /// <param name="retries">Number of retries to perform before giving up.</param>
        /// <param name="delay">Delay between each retry.</param>
        public static CheckpointErrorHandler Create(int retries, TimeSpan delay)
        {
            return (seq, err, checkpointer) =>
            {
                if (retries > 0)
                {
                    Thread.Sleep(delay);
                    checkpointer.Checkpoint(seq, Create(retries - 1, delay));
                }
            };
        }
    }

    /// <summary>
    /// Receives and processes Kinesis records. Each IRecordProcessor instance processes data from 1 and only 1 shard.
    /// </summary>
    public interface IRecordProcessor
    {
        /// <summary>
        /// Invoked by the Amazon Kinesis Client Library before data records are delivered to the IRecordProcessor
        /// instance (via processRecords).
        /// </summary>
        /// <param name="input">
        /// The InitializationInput containing information such as the shard id being assigned to this IRecordProcessor.
        /// </param>
        void Initialize(InitializationInput input);

        /// <summary>
        /// <para>
        /// Process data records. The Amazon Kinesis Client Library will invoke this method to deliver data records to the
        /// application.
        /// </para>
        /// <para>
        /// Upon fail over, the new instance will get records with sequence number > checkpoint position
        /// for each partition key.
        /// </para>
        /// </summary>
        /// <param name="input">
        /// ProcessRecordsInput that contains a batch of records, a Checkpointer, as well as relevant contextual information.
        /// </param> 
        void ProcessRecords(ProcessRecordsInput input);

        /// <summary>
        /// <para>
        /// Invoked by the Amazon Kinesis Client Library to indicate it will no longer send data records to this
        /// RecordProcessor instance.
        /// </para>
        /// <para>
        /// The reason parameter indicates:
        /// <list type="bullet">
        /// <item>
        /// <term>TERMINATE</term>
        /// <description>
        /// The shard has been closed and there will not be any more records to process. The
        /// record processor should checkpoint (after doing any housekeeping) to acknowledge that it has successfully
        /// completed processing all records in this shard.
        /// </description>>
        /// </item>
        /// <item>
        /// <term>ZOMBIE</term>
        /// <description>
        /// A fail over has occurred and a different record processor is (or will be) responsible
        /// for processing records.
        /// </description>
        /// </item>
        /// </list>
        /// </para>
        /// </summary>
        /// <param name="input">
        /// ShutdownInput that contains the reason, a Checkpointer, as well as contextual information.
        /// </param>
        void Shutdown(ShutdownInput input);
    }

    /// <summary>
    /// Instances of KclProcess communicate with the multi-lang daemon. The Main method of your application must
    /// create an instance of KclProcess and call its Run method.
    /// </summary>
    public abstract class KclProcess
    {
        /// <summary>
        /// Create an instance of KclProcess that uses the given IRecordProcessor to process records.
        /// </summary>
        /// <param name="recordProcessor">IRecordProcessor used to process records.</param>
        public static KclProcess Create(IRecordProcessor recordProcessor)
        {
            return Create(recordProcessor, new IoHandler());
        }

        internal static KclProcess Create(IRecordProcessor recordProcessor, IoHandler ioHandler)
        {
            return new DefaultKclProcess(recordProcessor, ioHandler);
        }

        /// <summary>
        /// Starts the KclProcess. Once this method is called, the KclProcess instance will continuously communicate with
        /// the multi-lang daemon, performing actions as appropriate. This method blocks until it detects that the
        /// multi-lang daemon has terminated the communication.
        /// </summary>
        public abstract void Run();
    }

    #endregion

    internal class MalformedActionException : Exception
    {
        public MalformedActionException(string message)
            : base(message)
        {
        }

        public MalformedActionException(string message, Exception cause)
            : base(message, cause)
        {
        }
    }

    [DataContract]
    internal class Action
    {
        protected static readonly Dictionary<String, Type> Types = new Dictionary<String, Type>()
        {
            { "initialize", typeof(InitializeAction) },
            { "processRecords", typeof(ProcessRecordsAction) },
            { "shutdown", typeof(ShutdownAction) },
            { "checkpoint", typeof(CheckpointAction) },
            { "status", typeof(StatusAction) }
        };

        public static Action Parse(string json)
        {
            using (var ms = new MemoryStream(Encoding.UTF8.GetBytes(json)))
            {
                try
                {
                    // Deserialize just the action field to get the type
                    var jsonSerializer = new DataContractJsonSerializer(typeof(Action));
                    var a = jsonSerializer.ReadObject(ms) as Action;
                    // Deserialize again into the appropriate type
                    ms.Position = 0;
                    jsonSerializer = new DataContractJsonSerializer(Types[a.Type]);
                    a = jsonSerializer.ReadObject(ms) as Action;
                    return a;
                }
                catch (Exception e)
                {
                    ms.Position = 0;
                    throw new MalformedActionException("Received an action which couldn't be understood: " + json, e);
                }
            }
        }

        [DataMember(Name = "action")]
        public string Type { get; set; }

        public override string ToString()
        {
            var jsonSerializer = new DataContractJsonSerializer(GetType());
            var ms = new MemoryStream();
            jsonSerializer.WriteObject(ms, this);
            ms.Position = 0;
            using (StreamReader sr = new StreamReader(ms))
            {
                return sr.ReadLine();
            }
        }
    }

    [DataContract]
    internal class InitializeAction : Action
    {
        [DataMember(Name = "shardId")]
        public string ShardId { get; set; }

        public InitializeAction(string shardId)
        {
            Type = "initialize";
            ShardId = shardId;
        }
    }

    [DataContract]
    internal class ProcessRecordsAction : Action
    {
        [DataMember(Name = "records")]
        private List<DefaultRecord> _actualRecords;

        public List<Record> Records
        {
            get
            {
                return _actualRecords.Select(x => x as Record).ToList();
            }
        }

        public ProcessRecordsAction(params DefaultRecord[] records)
        {
            Type = "processRecords";
            _actualRecords = records.ToArray().ToList();
        }
    }

    [DataContract]
    internal class ShutdownAction : Action
    {
        [DataMember(Name = "reason")]
        public string Reason { get; set; }

        public ShutdownAction(string reason)
        {
            Type = "shutdown";
            Reason = reason;
        }
    }

    [DataContract]
    internal class CheckpointAction : Action
    {
        [DataMember(Name = "sequenceNumber")]
        public string SequenceNumber { get; set; }

        [DataMember(Name = "error", IsRequired = false)]
        public string Error { get; set; }

        public CheckpointAction(string sequenceNumber)
        {
            Type = "checkpoint";
            SequenceNumber = sequenceNumber;
        }
    }

    [DataContract]
    internal class StatusAction : Action
    {
        [DataMember(Name = "responseFor")]
        public string ResponseFor { get; set; }

        public StatusAction(Type t)
            : this(Types.Where(x => x.Value == t).Select(x => x.Key).First())
        {
        }

        public StatusAction(string type)
        {
            Type = "status";
            ResponseFor = type;
        }
    }

    [DataContract]
    internal class DefaultRecord : Record
    {
        [DataMember(Name = "sequenceNumber")]
        private string _sequenceNumber;

        [DataMember(Name = "data")]
        private string _base64;
        private byte[] _data;

        [DataMember(Name = "partitionKey")]
        private string _partitionKey;

        [DataMember(Name = "approximateArrivalTimestamp")]
        private double _approximateArrivalTimestamp;

        public override string PartitionKey { get { return _partitionKey; } }

        public override double ApproximateArrivalTimestamp => _approximateArrivalTimestamp;

        public override byte[] Data
        {
            get
            {
                if (_data == null)
                {
                    _data = Convert.FromBase64String(_base64);
                    _base64 = null;
                }
                return _data;
            }
        }

        public override string SequenceNumber { get { return _sequenceNumber; } }

        public DefaultRecord(string sequenceNumber, string partitionKey, string data)
        {
            _data = Encoding.UTF8.GetBytes(data);
            _sequenceNumber = sequenceNumber;
            _partitionKey = partitionKey;
        }
    }

    internal class DefaultProcessRecordsInput : ProcessRecordsInput
    {
        private readonly List<Record> _records;
        private readonly Checkpointer _checkpointer;

        public List<Record> Records { get { return _records; } }
        public Checkpointer Checkpointer { get { return _checkpointer; } }

        public DefaultProcessRecordsInput(List<Record> records, Checkpointer checkpointer) {
            _records = records;
            _checkpointer = checkpointer;
        }
    }

    internal class DefaultInitializationInput : InitializationInput
    {
        private readonly string _shardId;

        public string ShardId { get { return _shardId; } }

        public DefaultInitializationInput(string shardId)
        {
            _shardId = shardId;
        }
    }

    internal class DefaultShutdownInput : ShutdownInput
    {
        private readonly ShutdownReason _reason;
        private readonly Checkpointer _checkpointer;

        public ShutdownReason Reason { get { return _reason; } }
        public Checkpointer Checkpointer { get { return _checkpointer; } }

        public DefaultShutdownInput(ShutdownReason reason, Checkpointer checkpointer)
        {
            _reason = reason;
            _checkpointer = checkpointer;
        }
    }

    internal class IoHandler : IDisposable
    {
        private readonly StreamReader _reader;
        private readonly StreamWriter _outWriter;
        private readonly StreamWriter _errorWriter;

        public IoHandler()
            : this(Console.OpenStandardInput(), Console.OpenStandardOutput(), Console.OpenStandardError())
        {
        }

        public IoHandler(Stream inStream, Stream outStream, Stream errStream)
        {
            _reader = new StreamReader(inStream);
            _outWriter = new StreamWriter(outStream);
            _errorWriter = new StreamWriter(errStream);
        }

        public void WriteAction(Action a)
        {
            _outWriter.WriteLine(a.ToString());
            _outWriter.Flush();
        }

        public Action ReadAction()
        {
            string s = _reader.ReadLine();
            if (s == null)
            {
                return null;
            }
            return Action.Parse(s);
        }

        public void WriteError(string message, Exception e)
        {
            _errorWriter.WriteLine(message);
            _errorWriter.WriteLine(e.StackTrace);
            _errorWriter.Flush();
        }

        public void Dispose()
        {
            _reader.Dispose();
            _outWriter.Dispose();
            _errorWriter.Dispose();
        }
    }

    internal class DefaultKclProcess : KclProcess
    {
        private enum State
        {
            Start,
            Ready,
            Checkpointing,
            FinalCheckpointing,
            ShuttingDown,
            End,
            Processing,
            Initializing
        }

        private enum Trigger
        {
            BeginCheckpoint,
            BeginInitialize,
            BeginProcessRecords,
            BeginShutdown,
            FinishCheckpoint,
            FinishInitialize,
            FinishProcessRecords,
            FinishShutdown
        }

        private class InternalCheckpointer : Checkpointer
        {
            private readonly DefaultKclProcess _p;

            public InternalCheckpointer(DefaultKclProcess p)
            {
                _p = p;
            }

            internal override void Checkpoint(string sequenceNumber, CheckpointErrorHandler errorHandler = null)
            {
                _p.CheckpointSeqNo = sequenceNumber;
                _p._stateMachine.Fire(Trigger.BeginCheckpoint);
                if (_p.CheckpointError != null && errorHandler != null)
                {
                    errorHandler.Invoke(sequenceNumber, _p.CheckpointError, this);
                }
            }
        }

        private readonly StateMachine<State, Trigger> _stateMachine = new StateMachine<State, Trigger>(State.Start);
       
        private readonly IRecordProcessor _processor;
        private readonly IoHandler _iohandler;
        private readonly Checkpointer _checkpointer;

        private string CheckpointSeqNo { get; set; }

        private string CheckpointError { get; set; }

        private string ShardId { get; set; }

        private ShutdownReason ShutdownReason { get; set; }

        private List<Record> Records { get; set; }

        internal DefaultKclProcess(IRecordProcessor processor, IoHandler iohandler)
        {
            _processor = processor;
            _iohandler = iohandler;
            _checkpointer = new InternalCheckpointer(this);
            ConfigureStateMachine();
        }

        public override void Run()
        {
            while (ProcessNextLine())
            {
            }
        }

        private bool ProcessNextLine()
        {
            Action a = _iohandler.ReadAction();
            if (a != null)
            {
                DispatchAction(a);
                return true;
            }
            else
            {
                return false;
            }
        }

        private void DispatchAction(Action a)
        {
            var initAction = a as InitializeAction;
            if (initAction != null)
            {
                ShardId = initAction.ShardId;
                _stateMachine.Fire(Trigger.BeginInitialize);
                return;
            }

            var processRecordAction = a as ProcessRecordsAction;
            if (processRecordAction != null)
            {
                Records = processRecordAction.Records;
                _stateMachine.Fire(Trigger.BeginProcessRecords);
                return;
            }

            var shutdownAction = a as ShutdownAction;
            if (shutdownAction != null)
            {
                ShutdownReason = (ShutdownReason) Enum.Parse(typeof(ShutdownReason), shutdownAction.Reason);
                _stateMachine.Fire(Trigger.BeginShutdown);
                return;
            }

            var checkpointAction = a as CheckpointAction;
            if (checkpointAction != null)
            {
                CheckpointError = checkpointAction.Error;
                CheckpointSeqNo = checkpointAction.SequenceNumber;
                _stateMachine.Fire(Trigger.FinishCheckpoint);
                return;
            }

            throw new MalformedActionException("Received an action which couldn't be understood: " + a.Type);       
        }

        private void ConfigureStateMachine()
        {
            _stateMachine.OnUnhandledTrigger((state, trigger) =>
                {
                    throw new MalformedActionException("trigger " + trigger + " is invalid for state " + state);
                });

            // Uncomment to help debugging
            // _stateMachine.OnTransitioned(t => Console.Error.WriteLine(t.Source + " --> " + t.Destination));

            _stateMachine.Configure(State.Start)
                .Permit(Trigger.BeginInitialize, State.Initializing);

            _stateMachine.Configure(State.Ready)
                .OnEntryFrom(Trigger.FinishProcessRecords, FinishProcessRecords)
                .OnEntryFrom(Trigger.FinishInitialize, FinishInitialize)
                .Permit(Trigger.BeginProcessRecords, State.Processing)
                .Permit(Trigger.BeginShutdown, State.ShuttingDown);

            _stateMachine.Configure(State.Checkpointing)
                .OnEntryFrom(Trigger.BeginCheckpoint, BeginCheckpoint)
                .Permit(Trigger.FinishCheckpoint, State.Processing);

            _stateMachine.Configure(State.FinalCheckpointing)
                .OnEntryFrom(Trigger.BeginCheckpoint, BeginCheckpoint)
                .Permit(Trigger.FinishCheckpoint, State.ShuttingDown);

            _stateMachine.Configure(State.ShuttingDown)
                .OnEntryFrom(Trigger.BeginShutdown, BeginShutdown)
                .OnEntryFrom(Trigger.FinishCheckpoint, FinishCheckpoint)
                .Permit(Trigger.FinishShutdown, State.End)
                .Permit(Trigger.BeginCheckpoint, State.FinalCheckpointing);

            _stateMachine.Configure(State.End)
                .OnEntryFrom(Trigger.FinishShutdown, FinishShutdown);

            _stateMachine.Configure(State.Processing)
                .OnEntryFrom(Trigger.BeginProcessRecords, BeginProcessRecords)
                .OnEntryFrom(Trigger.FinishCheckpoint, FinishCheckpoint)
                .Permit(Trigger.BeginCheckpoint, State.Checkpointing)
                .Permit(Trigger.FinishProcessRecords, State.Ready);

            _stateMachine.Configure(State.Initializing)
                .OnEntryFrom(Trigger.BeginInitialize, BeginInitialize)
                .Permit(Trigger.FinishInitialize, State.Ready);
        }

        private void BeginInitialize()
        {
            _processor.Initialize(new DefaultInitializationInput(ShardId));
            _stateMachine.Fire(Trigger.FinishInitialize);
        }

        private void FinishInitialize()
        {
            _iohandler.WriteAction(new StatusAction(typeof(InitializeAction)));
        }

        private void BeginShutdown()
        {
            _processor.Shutdown(new DefaultShutdownInput(ShutdownReason, _checkpointer));
            _stateMachine.Fire(Trigger.FinishShutdown);
        }

        private void FinishShutdown()
        {
            _iohandler.WriteAction(new StatusAction(typeof(ShutdownAction)));
        }

        private void BeginProcessRecords()
        {
            _processor.ProcessRecords(new DefaultProcessRecordsInput(Records, _checkpointer));
            _stateMachine.Fire(Trigger.FinishProcessRecords);
        }

        private void FinishProcessRecords()
        {
            _iohandler.WriteAction(new StatusAction(typeof(ProcessRecordsAction)));
        }

        private void BeginCheckpoint()
        {
            _iohandler.WriteAction(new CheckpointAction(CheckpointSeqNo));
            ProcessNextLine();
        }

        private void FinishCheckpoint()
        {
            // nothing to do here
        }
    }
}
>>>>>>> 4c67dfd6
<|MERGE_RESOLUTION|>--- conflicted
+++ resolved
@@ -1,5 +1,4 @@
-<<<<<<< HEAD
-﻿/*
+/*
  * Copyright 2015 Amazon.com, Inc. or its affiliates. All Rights Reserved.
  *
  * Licensed under the Amazon Software License (the "License").
@@ -817,825 +816,4 @@
             // nothing to do here
         }
     }
-}
-=======
-﻿/*
- * Copyright 2015 Amazon.com, Inc. or its affiliates. All Rights Reserved.
- *
- * Licensed under the Amazon Software License (the "License").
- * You may not use this file except in compliance with the License.
- * A copy of the License is located at
- *
- *  http://aws.amazon.com/asl/
- *
- * or in the "license" file accompanying this file. This file is distributed
- * on an "AS IS" BASIS, WITHOUT WARRANTIES OR CONDITIONS OF ANY KIND, either
- * express or implied. See the License for the specific language governing
- * permissions and limitations under the License.
- */
-
-using System;
-using System.Runtime.Serialization;
-using System.Runtime.Serialization.Json;
-using System.Collections.Generic;
-using System.IO;
-using System.Text;
-using System.Linq;
-using Stateless;
-using System.Threading;
-
-namespace Amazon.Kinesis.ClientLibrary
-{
-    #region Public
-
-    /// <summary>
-    /// A Kinesis record.
-    /// </summary>
-    [DataContract]
-    public abstract class Record
-    {
-        /// <summary>
-        /// Gets the binary data from this Kinesis record, already decoded from Base64.
-        /// </summary>
-        /// <value>The data in the Kinesis record.</value>
-        public abstract byte[] Data { get; }
-
-        /// <summary>
-        /// Gets the sequence number of this Kinesis record.
-        /// </summary>
-        /// <value>The sequence number.</value>
-        public abstract string SequenceNumber { get; }
-
-        /// <summary>
-        /// Gets the partition key of this Kinesis record.
-        /// </summary>
-        /// <value>The partition key.</value>
-        public abstract string PartitionKey { get; }
-
-        /// <summary>
-        /// The approximate time that the record was inserted into the stream
-        /// </summary>
-        /// <value>server-side timestamp</value>
-        public abstract double ApproximateArrivalTimestamp { get; }
-    }
-
-    /// <summary>
-    /// Used by IRecordProcessors when they want to checkpoint their progress.
-    /// The Amazon Kinesis Client Library will pass an object implementing this interface to IRecordProcessors,
-    /// so they can checkpoint their progress.
-    /// </summary>
-    public abstract class Checkpointer
-    {
-        internal abstract void Checkpoint(string sequenceNumber, CheckpointErrorHandler errorHandler = null);
-
-        /// <summary>
-        /// <para>
-        /// This method will checkpoint the progress at the last data record that was delivered to the record processor.
-        /// </para>
-        /// <para>
-        /// Upon failover (after a successful checkpoint() call), the new/replacement IRecordProcessor instance
-        /// will receive data records whose sequenceNumber > checkpoint position (for each partition key).
-        /// </para>
-        /// <para>
-        /// In steady state, applications should checkpoint periodically (e.g. once every 5 minutes).
-        /// </para>
-        /// <para>
-        /// Calling this API too frequently can slow down the application (because it puts pressure on the underlying
-        /// checkpoint storage layer).
-        /// </para>
-        /// <para>
-        /// You may optionally pass a CheckpointErrorHandler to the method, which will be invoked when the
-        /// checkpoint operation fails. 
-        /// </para>
-        /// </summary>
-        /// <param name="errorHandler">CheckpointErrorHandler that is invoked when the checkpoint operation fails.</param>
-        public void Checkpoint(CheckpointErrorHandler errorHandler = null)
-        {
-            Checkpoint(null as string, errorHandler);
-        }
-
-        /// <summary>
-        /// <para>
-        /// This method will checkpoint the progress at the sequence number of the specified record.
-        /// </para>
-        /// <para>
-        /// Upon failover (after a successful checkpoint() call), the new/replacement IRecordProcessor instance
-        /// will receive data records whose sequenceNumber > checkpoint position (for each partition key).
-        /// </para>
-        /// <para>
-        /// In steady state, applications should checkpoint periodically (e.g. once every 5 minutes).
-        /// </para>
-        /// <para>
-        /// Calling this API too frequently can slow down the application (because it puts pressure on the underlying
-        /// checkpoint storage layer).
-        /// </para>
-        /// <para>
-        /// You may optionally pass a CheckpointErrorHandler to the method, which will be invoked when the
-        /// checkpoint operation fails. 
-        /// </para>
-        /// </summary>
-        /// <param name="record">Record whose sequence number to checkpoint at.</param>
-        /// <param name="errorHandler">CheckpointErrorHandler that is invoked when the checkpoint operation fails.</param>
-        public void Checkpoint(Record record, CheckpointErrorHandler errorHandler = null)
-        {
-            Checkpoint(record.SequenceNumber, errorHandler);
-        }
-    }
-
-    /// <summary>
-    /// Contains a batch of records to be processed, along with contextual information.
-    /// </summary>
-    public interface ProcessRecordsInput
-    {
-        /// <summary>
-        /// Get the records to be processed.
-        /// </summary>
-        /// <value>The records.</value>
-        List<Record> Records { get; }
-
-        /// <summary>
-        /// Gets the checkpointer.
-        /// </summary>
-        /// <value>The checkpointer.</value>
-        Checkpointer Checkpointer { get; }
-    }
-
-    /// <summary>
-    /// Contextual information that can used to perform specialized initialization for this IRecordProcessor.
-    /// </summary>
-    public interface InitializationInput
-    {
-        /// <summary>
-        /// Gets the shard identifier.
-        /// </summary>
-        /// <value>The shard identifier. Each IRecordProcessor processes records from one and only one shard.</value>
-        string ShardId { get; }
-    }
-
-    /// <summary>
-    /// Contextual information that can used to perform specialized shutdown procedures for this IRecordProcessor.
-    /// </summary>
-    public interface ShutdownInput {
-        /// <summary>
-        /// Gets the shutdown reason.
-        /// </summary>
-        /// <value>The shutdown reason.</value>
-        ShutdownReason Reason { get; }
-
-        /// <summary>
-        /// Gets the checkpointer.
-        /// </summary>
-        /// <value>The checkpointer.</value>
-        Checkpointer Checkpointer { get; }
-    }
-
-    /// <summary>
-    /// Reason the RecordProcessor is being shutdown.
-    /// Used to distinguish between a fail-over vs. a termination (shard is closed and all records have been delivered).
-    /// In case of a fail over, applications should NOT checkpoint as part of shutdown,
-    /// since another record processor may have already started processing records for that shard.
-    /// In case of termination (resharding use case), applications SHOULD checkpoint their progress to indicate
-    /// that they have successfully processed all the records (processing of child shards can then begin).
-    /// </summary>
-    public enum ShutdownReason {
-        /// <summary>
-        /// Processing will be moved to a different record processor (fail over, load balancing use cases).
-        /// Applications SHOULD NOT checkpoint their progress (as another record processor may have already started
-        /// processing data).
-        /// </summary>
-        ZOMBIE,
-
-        /// <summary>
-        /// Terminate processing for this RecordProcessor (resharding use case).
-        /// Indicates that the shard is closed and all records from the shard have been delivered to the application.
-        /// Applications SHOULD checkpoint their progress to indicate that they have successfully processed all records
-        /// from this shard and processing of child shards can be started.
-        /// </summary>
-        TERMINATE
-    }
-
-    /// <summary>
-    /// Instances of this delegate can be passed to Checkpointer's Checkpoint methods. The delegate will be
-    /// invoked when a checkpoint operation fails.
-    /// </summary>
-    /// <param name="sequenceNumber">The sequence number at which the checkpoint was attempted.</param>
-    /// <param name="errorMessage">The error message received from the checkpoint failure.</param>
-    /// <param name="checkpointer">The Checkpointer instance that was used to perform the checkpoint operation.</param>
-    public delegate void CheckpointErrorHandler(string sequenceNumber, string errorMessage, Checkpointer checkpointer);
-
-    /// <summary>
-    /// Provides a simple CheckpointErrorHandler that retries the checkpoint operation a number of times,
-    /// with a fixed delay in between each attempt.
-    /// </summary>
-    public static class RetryingCheckpointErrorHandler
-    {
-        /// <summary>
-        /// Create a simple CheckpointErrorHandler that retries the checkpoint operation a number of times,
-        /// with a fixed delay in between each attempt.
-        /// </summary>
-        /// <param name="retries">Number of retries to perform before giving up.</param>
-        /// <param name="delay">Delay between each retry.</param>
-        public static CheckpointErrorHandler Create(int retries, TimeSpan delay)
-        {
-            return (seq, err, checkpointer) =>
-            {
-                if (retries > 0)
-                {
-                    Thread.Sleep(delay);
-                    checkpointer.Checkpoint(seq, Create(retries - 1, delay));
-                }
-            };
-        }
-    }
-
-    /// <summary>
-    /// Receives and processes Kinesis records. Each IRecordProcessor instance processes data from 1 and only 1 shard.
-    /// </summary>
-    public interface IRecordProcessor
-    {
-        /// <summary>
-        /// Invoked by the Amazon Kinesis Client Library before data records are delivered to the IRecordProcessor
-        /// instance (via processRecords).
-        /// </summary>
-        /// <param name="input">
-        /// The InitializationInput containing information such as the shard id being assigned to this IRecordProcessor.
-        /// </param>
-        void Initialize(InitializationInput input);
-
-        /// <summary>
-        /// <para>
-        /// Process data records. The Amazon Kinesis Client Library will invoke this method to deliver data records to the
-        /// application.
-        /// </para>
-        /// <para>
-        /// Upon fail over, the new instance will get records with sequence number > checkpoint position
-        /// for each partition key.
-        /// </para>
-        /// </summary>
-        /// <param name="input">
-        /// ProcessRecordsInput that contains a batch of records, a Checkpointer, as well as relevant contextual information.
-        /// </param> 
-        void ProcessRecords(ProcessRecordsInput input);
-
-        /// <summary>
-        /// <para>
-        /// Invoked by the Amazon Kinesis Client Library to indicate it will no longer send data records to this
-        /// RecordProcessor instance.
-        /// </para>
-        /// <para>
-        /// The reason parameter indicates:
-        /// <list type="bullet">
-        /// <item>
-        /// <term>TERMINATE</term>
-        /// <description>
-        /// The shard has been closed and there will not be any more records to process. The
-        /// record processor should checkpoint (after doing any housekeeping) to acknowledge that it has successfully
-        /// completed processing all records in this shard.
-        /// </description>>
-        /// </item>
-        /// <item>
-        /// <term>ZOMBIE</term>
-        /// <description>
-        /// A fail over has occurred and a different record processor is (or will be) responsible
-        /// for processing records.
-        /// </description>
-        /// </item>
-        /// </list>
-        /// </para>
-        /// </summary>
-        /// <param name="input">
-        /// ShutdownInput that contains the reason, a Checkpointer, as well as contextual information.
-        /// </param>
-        void Shutdown(ShutdownInput input);
-    }
-
-    /// <summary>
-    /// Instances of KclProcess communicate with the multi-lang daemon. The Main method of your application must
-    /// create an instance of KclProcess and call its Run method.
-    /// </summary>
-    public abstract class KclProcess
-    {
-        /// <summary>
-        /// Create an instance of KclProcess that uses the given IRecordProcessor to process records.
-        /// </summary>
-        /// <param name="recordProcessor">IRecordProcessor used to process records.</param>
-        public static KclProcess Create(IRecordProcessor recordProcessor)
-        {
-            return Create(recordProcessor, new IoHandler());
-        }
-
-        internal static KclProcess Create(IRecordProcessor recordProcessor, IoHandler ioHandler)
-        {
-            return new DefaultKclProcess(recordProcessor, ioHandler);
-        }
-
-        /// <summary>
-        /// Starts the KclProcess. Once this method is called, the KclProcess instance will continuously communicate with
-        /// the multi-lang daemon, performing actions as appropriate. This method blocks until it detects that the
-        /// multi-lang daemon has terminated the communication.
-        /// </summary>
-        public abstract void Run();
-    }
-
-    #endregion
-
-    internal class MalformedActionException : Exception
-    {
-        public MalformedActionException(string message)
-            : base(message)
-        {
-        }
-
-        public MalformedActionException(string message, Exception cause)
-            : base(message, cause)
-        {
-        }
-    }
-
-    [DataContract]
-    internal class Action
-    {
-        protected static readonly Dictionary<String, Type> Types = new Dictionary<String, Type>()
-        {
-            { "initialize", typeof(InitializeAction) },
-            { "processRecords", typeof(ProcessRecordsAction) },
-            { "shutdown", typeof(ShutdownAction) },
-            { "checkpoint", typeof(CheckpointAction) },
-            { "status", typeof(StatusAction) }
-        };
-
-        public static Action Parse(string json)
-        {
-            using (var ms = new MemoryStream(Encoding.UTF8.GetBytes(json)))
-            {
-                try
-                {
-                    // Deserialize just the action field to get the type
-                    var jsonSerializer = new DataContractJsonSerializer(typeof(Action));
-                    var a = jsonSerializer.ReadObject(ms) as Action;
-                    // Deserialize again into the appropriate type
-                    ms.Position = 0;
-                    jsonSerializer = new DataContractJsonSerializer(Types[a.Type]);
-                    a = jsonSerializer.ReadObject(ms) as Action;
-                    return a;
-                }
-                catch (Exception e)
-                {
-                    ms.Position = 0;
-                    throw new MalformedActionException("Received an action which couldn't be understood: " + json, e);
-                }
-            }
-        }
-
-        [DataMember(Name = "action")]
-        public string Type { get; set; }
-
-        public override string ToString()
-        {
-            var jsonSerializer = new DataContractJsonSerializer(GetType());
-            var ms = new MemoryStream();
-            jsonSerializer.WriteObject(ms, this);
-            ms.Position = 0;
-            using (StreamReader sr = new StreamReader(ms))
-            {
-                return sr.ReadLine();
-            }
-        }
-    }
-
-    [DataContract]
-    internal class InitializeAction : Action
-    {
-        [DataMember(Name = "shardId")]
-        public string ShardId { get; set; }
-
-        public InitializeAction(string shardId)
-        {
-            Type = "initialize";
-            ShardId = shardId;
-        }
-    }
-
-    [DataContract]
-    internal class ProcessRecordsAction : Action
-    {
-        [DataMember(Name = "records")]
-        private List<DefaultRecord> _actualRecords;
-
-        public List<Record> Records
-        {
-            get
-            {
-                return _actualRecords.Select(x => x as Record).ToList();
-            }
-        }
-
-        public ProcessRecordsAction(params DefaultRecord[] records)
-        {
-            Type = "processRecords";
-            _actualRecords = records.ToArray().ToList();
-        }
-    }
-
-    [DataContract]
-    internal class ShutdownAction : Action
-    {
-        [DataMember(Name = "reason")]
-        public string Reason { get; set; }
-
-        public ShutdownAction(string reason)
-        {
-            Type = "shutdown";
-            Reason = reason;
-        }
-    }
-
-    [DataContract]
-    internal class CheckpointAction : Action
-    {
-        [DataMember(Name = "sequenceNumber")]
-        public string SequenceNumber { get; set; }
-
-        [DataMember(Name = "error", IsRequired = false)]
-        public string Error { get; set; }
-
-        public CheckpointAction(string sequenceNumber)
-        {
-            Type = "checkpoint";
-            SequenceNumber = sequenceNumber;
-        }
-    }
-
-    [DataContract]
-    internal class StatusAction : Action
-    {
-        [DataMember(Name = "responseFor")]
-        public string ResponseFor { get; set; }
-
-        public StatusAction(Type t)
-            : this(Types.Where(x => x.Value == t).Select(x => x.Key).First())
-        {
-        }
-
-        public StatusAction(string type)
-        {
-            Type = "status";
-            ResponseFor = type;
-        }
-    }
-
-    [DataContract]
-    internal class DefaultRecord : Record
-    {
-        [DataMember(Name = "sequenceNumber")]
-        private string _sequenceNumber;
-
-        [DataMember(Name = "data")]
-        private string _base64;
-        private byte[] _data;
-
-        [DataMember(Name = "partitionKey")]
-        private string _partitionKey;
-
-        [DataMember(Name = "approximateArrivalTimestamp")]
-        private double _approximateArrivalTimestamp;
-
-        public override string PartitionKey { get { return _partitionKey; } }
-
-        public override double ApproximateArrivalTimestamp => _approximateArrivalTimestamp;
-
-        public override byte[] Data
-        {
-            get
-            {
-                if (_data == null)
-                {
-                    _data = Convert.FromBase64String(_base64);
-                    _base64 = null;
-                }
-                return _data;
-            }
-        }
-
-        public override string SequenceNumber { get { return _sequenceNumber; } }
-
-        public DefaultRecord(string sequenceNumber, string partitionKey, string data)
-        {
-            _data = Encoding.UTF8.GetBytes(data);
-            _sequenceNumber = sequenceNumber;
-            _partitionKey = partitionKey;
-        }
-    }
-
-    internal class DefaultProcessRecordsInput : ProcessRecordsInput
-    {
-        private readonly List<Record> _records;
-        private readonly Checkpointer _checkpointer;
-
-        public List<Record> Records { get { return _records; } }
-        public Checkpointer Checkpointer { get { return _checkpointer; } }
-
-        public DefaultProcessRecordsInput(List<Record> records, Checkpointer checkpointer) {
-            _records = records;
-            _checkpointer = checkpointer;
-        }
-    }
-
-    internal class DefaultInitializationInput : InitializationInput
-    {
-        private readonly string _shardId;
-
-        public string ShardId { get { return _shardId; } }
-
-        public DefaultInitializationInput(string shardId)
-        {
-            _shardId = shardId;
-        }
-    }
-
-    internal class DefaultShutdownInput : ShutdownInput
-    {
-        private readonly ShutdownReason _reason;
-        private readonly Checkpointer _checkpointer;
-
-        public ShutdownReason Reason { get { return _reason; } }
-        public Checkpointer Checkpointer { get { return _checkpointer; } }
-
-        public DefaultShutdownInput(ShutdownReason reason, Checkpointer checkpointer)
-        {
-            _reason = reason;
-            _checkpointer = checkpointer;
-        }
-    }
-
-    internal class IoHandler : IDisposable
-    {
-        private readonly StreamReader _reader;
-        private readonly StreamWriter _outWriter;
-        private readonly StreamWriter _errorWriter;
-
-        public IoHandler()
-            : this(Console.OpenStandardInput(), Console.OpenStandardOutput(), Console.OpenStandardError())
-        {
-        }
-
-        public IoHandler(Stream inStream, Stream outStream, Stream errStream)
-        {
-            _reader = new StreamReader(inStream);
-            _outWriter = new StreamWriter(outStream);
-            _errorWriter = new StreamWriter(errStream);
-        }
-
-        public void WriteAction(Action a)
-        {
-            _outWriter.WriteLine(a.ToString());
-            _outWriter.Flush();
-        }
-
-        public Action ReadAction()
-        {
-            string s = _reader.ReadLine();
-            if (s == null)
-            {
-                return null;
-            }
-            return Action.Parse(s);
-        }
-
-        public void WriteError(string message, Exception e)
-        {
-            _errorWriter.WriteLine(message);
-            _errorWriter.WriteLine(e.StackTrace);
-            _errorWriter.Flush();
-        }
-
-        public void Dispose()
-        {
-            _reader.Dispose();
-            _outWriter.Dispose();
-            _errorWriter.Dispose();
-        }
-    }
-
-    internal class DefaultKclProcess : KclProcess
-    {
-        private enum State
-        {
-            Start,
-            Ready,
-            Checkpointing,
-            FinalCheckpointing,
-            ShuttingDown,
-            End,
-            Processing,
-            Initializing
-        }
-
-        private enum Trigger
-        {
-            BeginCheckpoint,
-            BeginInitialize,
-            BeginProcessRecords,
-            BeginShutdown,
-            FinishCheckpoint,
-            FinishInitialize,
-            FinishProcessRecords,
-            FinishShutdown
-        }
-
-        private class InternalCheckpointer : Checkpointer
-        {
-            private readonly DefaultKclProcess _p;
-
-            public InternalCheckpointer(DefaultKclProcess p)
-            {
-                _p = p;
-            }
-
-            internal override void Checkpoint(string sequenceNumber, CheckpointErrorHandler errorHandler = null)
-            {
-                _p.CheckpointSeqNo = sequenceNumber;
-                _p._stateMachine.Fire(Trigger.BeginCheckpoint);
-                if (_p.CheckpointError != null && errorHandler != null)
-                {
-                    errorHandler.Invoke(sequenceNumber, _p.CheckpointError, this);
-                }
-            }
-        }
-
-        private readonly StateMachine<State, Trigger> _stateMachine = new StateMachine<State, Trigger>(State.Start);
-       
-        private readonly IRecordProcessor _processor;
-        private readonly IoHandler _iohandler;
-        private readonly Checkpointer _checkpointer;
-
-        private string CheckpointSeqNo { get; set; }
-
-        private string CheckpointError { get; set; }
-
-        private string ShardId { get; set; }
-
-        private ShutdownReason ShutdownReason { get; set; }
-
-        private List<Record> Records { get; set; }
-
-        internal DefaultKclProcess(IRecordProcessor processor, IoHandler iohandler)
-        {
-            _processor = processor;
-            _iohandler = iohandler;
-            _checkpointer = new InternalCheckpointer(this);
-            ConfigureStateMachine();
-        }
-
-        public override void Run()
-        {
-            while (ProcessNextLine())
-            {
-            }
-        }
-
-        private bool ProcessNextLine()
-        {
-            Action a = _iohandler.ReadAction();
-            if (a != null)
-            {
-                DispatchAction(a);
-                return true;
-            }
-            else
-            {
-                return false;
-            }
-        }
-
-        private void DispatchAction(Action a)
-        {
-            var initAction = a as InitializeAction;
-            if (initAction != null)
-            {
-                ShardId = initAction.ShardId;
-                _stateMachine.Fire(Trigger.BeginInitialize);
-                return;
-            }
-
-            var processRecordAction = a as ProcessRecordsAction;
-            if (processRecordAction != null)
-            {
-                Records = processRecordAction.Records;
-                _stateMachine.Fire(Trigger.BeginProcessRecords);
-                return;
-            }
-
-            var shutdownAction = a as ShutdownAction;
-            if (shutdownAction != null)
-            {
-                ShutdownReason = (ShutdownReason) Enum.Parse(typeof(ShutdownReason), shutdownAction.Reason);
-                _stateMachine.Fire(Trigger.BeginShutdown);
-                return;
-            }
-
-            var checkpointAction = a as CheckpointAction;
-            if (checkpointAction != null)
-            {
-                CheckpointError = checkpointAction.Error;
-                CheckpointSeqNo = checkpointAction.SequenceNumber;
-                _stateMachine.Fire(Trigger.FinishCheckpoint);
-                return;
-            }
-
-            throw new MalformedActionException("Received an action which couldn't be understood: " + a.Type);       
-        }
-
-        private void ConfigureStateMachine()
-        {
-            _stateMachine.OnUnhandledTrigger((state, trigger) =>
-                {
-                    throw new MalformedActionException("trigger " + trigger + " is invalid for state " + state);
-                });
-
-            // Uncomment to help debugging
-            // _stateMachine.OnTransitioned(t => Console.Error.WriteLine(t.Source + " --> " + t.Destination));
-
-            _stateMachine.Configure(State.Start)
-                .Permit(Trigger.BeginInitialize, State.Initializing);
-
-            _stateMachine.Configure(State.Ready)
-                .OnEntryFrom(Trigger.FinishProcessRecords, FinishProcessRecords)
-                .OnEntryFrom(Trigger.FinishInitialize, FinishInitialize)
-                .Permit(Trigger.BeginProcessRecords, State.Processing)
-                .Permit(Trigger.BeginShutdown, State.ShuttingDown);
-
-            _stateMachine.Configure(State.Checkpointing)
-                .OnEntryFrom(Trigger.BeginCheckpoint, BeginCheckpoint)
-                .Permit(Trigger.FinishCheckpoint, State.Processing);
-
-            _stateMachine.Configure(State.FinalCheckpointing)
-                .OnEntryFrom(Trigger.BeginCheckpoint, BeginCheckpoint)
-                .Permit(Trigger.FinishCheckpoint, State.ShuttingDown);
-
-            _stateMachine.Configure(State.ShuttingDown)
-                .OnEntryFrom(Trigger.BeginShutdown, BeginShutdown)
-                .OnEntryFrom(Trigger.FinishCheckpoint, FinishCheckpoint)
-                .Permit(Trigger.FinishShutdown, State.End)
-                .Permit(Trigger.BeginCheckpoint, State.FinalCheckpointing);
-
-            _stateMachine.Configure(State.End)
-                .OnEntryFrom(Trigger.FinishShutdown, FinishShutdown);
-
-            _stateMachine.Configure(State.Processing)
-                .OnEntryFrom(Trigger.BeginProcessRecords, BeginProcessRecords)
-                .OnEntryFrom(Trigger.FinishCheckpoint, FinishCheckpoint)
-                .Permit(Trigger.BeginCheckpoint, State.Checkpointing)
-                .Permit(Trigger.FinishProcessRecords, State.Ready);
-
-            _stateMachine.Configure(State.Initializing)
-                .OnEntryFrom(Trigger.BeginInitialize, BeginInitialize)
-                .Permit(Trigger.FinishInitialize, State.Ready);
-        }
-
-        private void BeginInitialize()
-        {
-            _processor.Initialize(new DefaultInitializationInput(ShardId));
-            _stateMachine.Fire(Trigger.FinishInitialize);
-        }
-
-        private void FinishInitialize()
-        {
-            _iohandler.WriteAction(new StatusAction(typeof(InitializeAction)));
-        }
-
-        private void BeginShutdown()
-        {
-            _processor.Shutdown(new DefaultShutdownInput(ShutdownReason, _checkpointer));
-            _stateMachine.Fire(Trigger.FinishShutdown);
-        }
-
-        private void FinishShutdown()
-        {
-            _iohandler.WriteAction(new StatusAction(typeof(ShutdownAction)));
-        }
-
-        private void BeginProcessRecords()
-        {
-            _processor.ProcessRecords(new DefaultProcessRecordsInput(Records, _checkpointer));
-            _stateMachine.Fire(Trigger.FinishProcessRecords);
-        }
-
-        private void FinishProcessRecords()
-        {
-            _iohandler.WriteAction(new StatusAction(typeof(ProcessRecordsAction)));
-        }
-
-        private void BeginCheckpoint()
-        {
-            _iohandler.WriteAction(new CheckpointAction(CheckpointSeqNo));
-            ProcessNextLine();
-        }
-
-        private void FinishCheckpoint()
-        {
-            // nothing to do here
-        }
-    }
-}
->>>>>>> 4c67dfd6
+}